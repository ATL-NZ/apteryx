# Makefile for Apteryx
#
# Unit Tests (make test FILTER): e.g make test Performance
# Requires GLib and CUnit for Unit Testing.
# sudo apt-get install libglib2.0-dev libcunit1-dev liblua5.2-dev
#
# TEST_WRAPPER="G_SLICE=always-malloc valgrind --leak-check=full" make test
# TEST_WRAPPER="gdb" make test
#

ifneq ($(V),1)
	Q=@
endif

DESTDIR?=./
PREFIX?=/usr/
CC:=$(CROSS_COMPILE)gcc
LD:=$(CROSS_COMPILE)ld
PKG_CONFIG ?= pkg-config

CFLAGS := $(CFLAGS) -g -O2
EXTRA_CFLAGS += -Wall -Wno-comment -std=c99 -D_GNU_SOURCE -fPIC
EXTRA_CFLAGS += -I. $(shell $(PKG_CONFIG) --cflags glib-2.0)
EXTRA_LDFLAGS := $(shell $(PKG_CONFIG) --libs glib-2.0) -lpthread
ifneq ($(HAVE_LUA),no)
LUAVERSION := $(shell $(PKG_CONFIG) --exists lua && echo lua || ($(PKG_CONFIG) --exists lua5.2 && echo lua5.2 || echo none))
ifneq ($(LUAVERSION),none)
EXTRA_CFLAGS += -DHAVE_LUA $(shell $(PKG_CONFIG) --cflags $(LUAVERSION))
EXTRA_LDFLAGS += $(shell $(PKG_CONFIG) --libs $(LUAVERSION)) -ldl
endif
endif
ifneq ($(HAVE_TESTS),no)
EXTRA_CSRC += test.c
EXTRA_CFLAGS += -DTEST
EXTRA_LDFLAGS += -lcunit
endif

all: libapteryx.so apteryx apteryxd

libapteryx.so: rpc.o rpc_transport.o rpc_socket.o apteryx.o lua.o
	@echo "Creating library "$@""
	$(Q)$(CC) -shared $(LDFLAGS) -o $@ $^ $(EXTRA_LDFLAGS)
	@ln -s -f $@ apteryx.so

%.o: %.c
	@echo "Compiling "$<""
	$(Q)$(CC) $(CFLAGS) $(EXTRA_CFLAGS) -c $< -o $@

<<<<<<< HEAD
%.pb-c.c : %.proto
	$(Q)$(PROTOC_C) --c_out=. $<

apteryxd: apteryxd.c apteryx.pb-c.c hashtree.c database.c rpc.o rpc_transport.o rpc_socket.o config.o callbacks.o
=======
apteryxd: apteryxd.c database.c rpc.o rpc_transport.o rpc_socket.o config.o callbacks.o
>>>>>>> 021d336b
	@echo "Building $@"
	$(Q)$(CC) $(CFLAGS) $(EXTRA_CFLAGS) -o $@ $^ $(EXTRA_LDFLAGS)

apteryx: apteryxc.c hashtree.c database.c callbacks.c libapteryx.so $(EXTRA_CSRC)
	@echo "Building $@"
	$(Q)$(CC) $(CFLAGS) $(EXTRA_CFLAGS) -o $@ $^ -L. -lapteryx $(EXTRA_LDFLAGS)

<<<<<<< HEAD
apteryx-sync: syncer.c libapteryx.so
	@echo "Building $@"
	$(Q)$(CC) $(CFLAGS) $(EXTRA_CFLAGS) -o $@ $< -L. -lapteryx $(EXTRA_LDFLAGS)

alfred: alfred.c callbacks.c hashtree.c libapteryx.so
	@echo "Building $@"
	@$(CC) $(CFLAGS) $(EXTRA_CFLAGS) -o $@ $^ -L. -lapteryx $(EXTRA_LDFLAGS)

=======
>>>>>>> 021d336b
apteryxd = \
	if test -e /tmp/apteryxd.pid; then \
		kill -TERM `cat /tmp/apteryxd.pid` && sleep 0.1; \
	fi; \
	rm -f /tmp/apteryxd.pid; \
	rm -f /tmp/apteryxd.run; \
	LD_LIBRARY_PATH=$(LD_LIBRARY_PATH):./ ./apteryxd -b -p /tmp/apteryxd.pid -r /tmp/apteryxd.run && sleep 0.1; \
	LD_LIBRARY_PATH=$(LD_LIBRARY_PATH):./ $(TEST_WRAPPER) ./$(1); \
	kill -TERM `cat /tmp/apteryxd.pid`;

ifeq (test,$(firstword $(MAKECMDGOALS)))
TEST_ARGS := $(wordlist 2,$(words $(MAKECMDGOALS)),$(MAKECMDGOALS))
$(eval $(TEST_ARGS):;@:)
endif

test: apteryxd apteryx
	@echo "Running apteryx unit test: $<"
	$(Q)$(call apteryxd,apteryx -u$(TEST_ARGS))
	@echo "Tests have been run!"

install: all
	@install -d $(DESTDIR)/$(PREFIX)/lib
	@install -D libapteryx.so $(DESTDIR)/$(PREFIX)/lib/
	@install -d $(DESTDIR)/$(PREFIX)/include
	@install -D apteryx.h $(DESTDIR)/$(PREFIX)/include
	@install -d $(DESTDIR)/$(PREFIX)/bin
	@install -D apteryxd $(DESTDIR)/$(PREFIX)/bin/
	@install -D apteryx $(DESTDIR)/$(PREFIX)/bin/
	@install -d $(DESTDIR)/$(PREFIX)/lib/pkgconfig
	@install -D apteryx.pc $(DESTDIR)/$(PREFIX)/lib/pkgconfig/

clean:
	@echo "Cleaning..."
	@rm -f libapteryx.so apteryx.so apteryx apteryxd *.o

.PHONY: all clean<|MERGE_RESOLUTION|>--- conflicted
+++ resolved
@@ -46,14 +46,7 @@
 	@echo "Compiling "$<""
 	$(Q)$(CC) $(CFLAGS) $(EXTRA_CFLAGS) -c $< -o $@
 
-<<<<<<< HEAD
-%.pb-c.c : %.proto
-	$(Q)$(PROTOC_C) --c_out=. $<
-
-apteryxd: apteryxd.c apteryx.pb-c.c hashtree.c database.c rpc.o rpc_transport.o rpc_socket.o config.o callbacks.o
-=======
-apteryxd: apteryxd.c database.c rpc.o rpc_transport.o rpc_socket.o config.o callbacks.o
->>>>>>> 021d336b
+apteryxd: apteryxd.c hashtree.c database.c rpc.o rpc_transport.o rpc_socket.o config.o callbacks.o
 	@echo "Building $@"
 	$(Q)$(CC) $(CFLAGS) $(EXTRA_CFLAGS) -o $@ $^ $(EXTRA_LDFLAGS)
 
@@ -61,17 +54,6 @@
 	@echo "Building $@"
 	$(Q)$(CC) $(CFLAGS) $(EXTRA_CFLAGS) -o $@ $^ -L. -lapteryx $(EXTRA_LDFLAGS)
 
-<<<<<<< HEAD
-apteryx-sync: syncer.c libapteryx.so
-	@echo "Building $@"
-	$(Q)$(CC) $(CFLAGS) $(EXTRA_CFLAGS) -o $@ $< -L. -lapteryx $(EXTRA_LDFLAGS)
-
-alfred: alfred.c callbacks.c hashtree.c libapteryx.so
-	@echo "Building $@"
-	@$(CC) $(CFLAGS) $(EXTRA_CFLAGS) -o $@ $^ -L. -lapteryx $(EXTRA_LDFLAGS)
-
-=======
->>>>>>> 021d336b
 apteryxd = \
 	if test -e /tmp/apteryxd.pid; then \
 		kill -TERM `cat /tmp/apteryxd.pid` && sleep 0.1; \
